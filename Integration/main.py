import requests
import os
import sys
import ast
import time
import argparse
import pymavlink_SITL as sitl
import logging

# Add the RRT to the sys.path
sys.path.append(os.path.abspath('../RRT'))

# Now you can import your module
import path_planning_utils as ppu

# Set up basic configuration for logging
logging.basicConfig(level=logging.DEBUG, filename='sar_drone.log', filemode='w',
                    format='%(name)s - %(levelname)s - %(message)s')


# read in config file
def read_config_file(config_file_path: str) -> dict:
    # check to see if file exist
    if os.path.exists(config_file_path):
        config_data = {}

        # read in config
        with open(config_file_path, 'r') as file:
            for line in file:
                line = line.strip()
                if line and not line.startswith('#'):  # ignore comments
                    key, value = line.split('=', 1)
                    config_data[key] = value

        # logging.info(f"Config File: {config_data}")
        return config_data
    else:
        logging.warning(f"Configuration file {config_file_path} does not exist.")


# Flask API preparation
def set_start(start: tuple, goal: tuple) -> None:
    """
    Set the start and goal positions for the mission.

    Sends a request to the server API to assign the start and goal
    positions for the mission. Prints a success message if the request is
    successful; otherwise, prints an error message.

    Parameters:
    - start (tuple): Tuple containing the start position coordinates
                     (lat, lon, alt).
    - goal (tuple): Tuple containing the goal position coordinates
                    (lat, lon, alt).
    """
    logging.debug(f"DQN Start from: {start}")
    logging.debug(f"DQN Go to: {goal}")

    # Construct the URL with start and goal parameters
    extension = '/assign-start-goal?start={}_{}_{}&goal={}_{}_{}'
    url = configs['api_server'] + ":" + configs['DQN_port'] + extension.format(*start, *goal)
    logging.debug(f"Main DQN Request: {url}")

    # Send a GET request to the server API
    response = requests.get(url)
    # Check the response status code
    if response.status_code == 200:
        logging.info("Set start successfully!")
    else:
        logging.info("Error while tryig to start!")


# Request path from DQN server API
def get_path_from_api() -> str:
    """
    Retrieve the path information from the API endpoint.

    Makes a GET request to the server API to retrieve the path information.
    Returns the path content if the request is successful; otherwise, prints
    an error message and returns None.

    Returns:
    - str: Path content retrieved from the API.
    """
    # Make a GET request to the API endpoint
#    response = requests.get(api_server + DQN_port + '/get-path')
    response = requests.get(configs['api_server'] + ":" + configs['DQN_port'] + '/get-path') 

    # Check if the request was successful (status code 200)
    if response.status_code == 201:
        # Extract the path content from the response
        path_content = response.text
        return path_content
    else:
        # Handle any errors or unexpected status codes
        logging.error('DQN Path Request Failed! Error Code:', response.status_code)
        return None


# Call the DQN Flask API
def call_DQN_API(start, goal):
    # Call the DQN
    set_start(start, goal)
    # Call the function to get path content from the API
    path_content = get_path_from_api()
    # Check if path content was retrieved successfully
    if path_content is not None:
        return path_content
    else:
        logging.error('Failed to retrieve DQN path.')
        raise Exception('DQN path planning failed!')


# Call the A* FastAPI
def call_astar_endpoint(start, goal, obstacles):
    url = configs['api_server'] + ":" + configs['Astar_port'] + '/astar/'
    payload = {
        'start': start,
        'goal': goal,
        'obstacles': obstacles,
    }
    logging.info(f"A* API: {url}")
    logging.info(f"A* Request: {payload}")

    response = requests.post(url, json=payload)
    if response.status_code == 200:
        logging.info("A* mission received OK")
        return response.json()
    else:
        logging.error("A* Route Request Failed! Status Code:", response.status_code)
        raise Exception('A* path planning failed!')

def call_rrt_endpoint(start, goal, obstacles):
    url = configs['api_server'] + ":" + configs['RRT_port'] + '/rrt/'
    payload = {
        'start': start,
        'goal': goal,
        'obstacles': obstacles
    }
    logging.info(f"RRT API: {url}")
    logging.info(f"RRT Request: {payload}")

    response = requests.post(url, json=payload)
    if response.status_code == 200:
        logging.info("RRT mission plan received OK")
        return response.json()
    else:
        logging.error("RRT Route Request Failed! Status Code:", response.status_code)
        raise Exception('RRT path planning failed!')


# main module for the SAR drone program
def main():
    """
    Main function get path from DQN Network, A* algorithm and RRT algorithm

    Retrieves start and goal coordinates from command-line arguments or uses
    default values. It then calls API to get mission plans and execute it.
    """

    # Read Config File
    global configs
    configs = read_config_file("config.sar_drone")

    # Parse command line arguments
    parser = argparse.ArgumentParser(description='commands')

    # Optionally specify connection string
    parser.add_argument('--connect')

    # use mission file or REST API mission query, but not both
    cmd_group = parser.add_mutually_exclusive_group(required=True)
    cmd_group.add_argument('--mission')
    cmd_group.add_argument('--model')

    args = parser.parse_args()

    # connetion string
    if not args.connect:
        connection_string = configs["transport"] + ":" + configs["sim_server"] + ":" + configs["sim_port"]
    else:
        connection_string = args.connect

    logging.info(f"Connection String: {connection_string}")
<<<<<<< HEAD

    # Time the mission planning algorithms
    start_time = time.time()

    # Obatin Mission Plan 
    # If mission plan file is already specified
    if args.mission: 
        mission_plan = sitl.read_mission_file(args.mission)
        logging.info(f"Mission File: {args.mission}")
        print(mission_plan)
    # Otherwise query REST API servers for mission plan
    else:
        logging.info(f"Path Planning Model: {args.model}")

        # start and goal
        start = ast.literal_eval(configs['start'])
        goal = ast.literal_eval(configs['goal'])
        obstacles = ast.literal_eval(configs['obstacles'])

        if args.model == "DQN":
            # Request DQN mission plan
            mission_plan = call_DQN_API(start, goal).splitlines()
            #[print(wp) for wp in mission_plan]
        elif args.model == "RRT":
            # Request RRT mission plan
            mission_plan = call_rrt_endpoint(start, goal, obstacles)
            #[print(wp) for wp in mission_plan]
        elif args.model == "ASTAR":
            # Request A* mission plan
=======

    # Obatin Mission Plan 
    # If mission plan file is already specified
    if args.mission: 
        mission_plan = sitl.read_mission_file(args.mission)
        logging.info(f"Mission File: {args.mission}")
        print(mission_plan)
    # Otherwise query REST API servers for mission plan
    else:
        # start and goal
        start = ast.literal_eval(configs['start'])
        goal = ast.literal_eval(configs['goal'])
        obstacles = ast.literal_eval(configs['obstacles'])

        # Diagnostic info
        logging.info(f"Goal is {ppu.llh_to_meters(start, goal)[1]:.3f} meters from start")
        logging.info(f"Path Planning Model: {args.model}")

        # Time the mission planning algorithms
        start_time = time.time()

        if args.model == "DQN":  # Request DQN mission plan
            mission_plan = call_DQN_API(start, goal).splitlines()
        elif args.model == "RRT":  # Request RRT mission plan
            mission_plan = call_rrt_endpoint(start, goal, obstacles)
        elif args.model == "ASTAR":  # Request A* mission plan
>>>>>>> ed86116d
            print("Sorry! A* Algorithm NOT implemented yet")
            # mission_plan = call_astar_endpoint(start, goal, obstacles)
        else:
            print(f"ERROR: Unknown Path Planning Type {args.model}")
            logging.error(f"ERROR: Unknown Path Planning Type {args.model}")
            raise Exception('Path planning type not supported')

        # Display time used to generate Mission Plan
        end_time = time.time()
        execution_time = end_time - start_time
        logging.info(f"{args.model} Mission Plan Generated in {execution_time:.3f} sec")
        # [print(wp) for wp in mission_plan]

    # Execute and Time the Mission
    start_time = time.time()
    sitl.run_mission(connection_string, mission_plan)

    # Display time used to generate Mission Plan
    end_time = time.time()
    execution_time = end_time - start_time
<<<<<<< HEAD
    logging.info(f"Mission Plan Generated in {execution_time:.3f} sec using {args.model}")

    # Execute and Time the Mission
    start_time = time.time()
    sitl.run_mission(connection_string, mission_plan)
=======
    logging.info(f"{args.model} Mission Executed in {execution_time:.3f} sec")
>>>>>>> ed86116d

    # Display time used to generate Mission Plan
    end_time = time.time()
    execution_time = end_time - start_time
    logging.info(f"{args.model} Mission Executed in {execution_time:.3f} sec")


if __name__ == '__main__':
    main()<|MERGE_RESOLUTION|>--- conflicted
+++ resolved
@@ -182,10 +182,6 @@
         connection_string = args.connect
 
     logging.info(f"Connection String: {connection_string}")
-<<<<<<< HEAD
-
-    # Time the mission planning algorithms
-    start_time = time.time()
 
     # Obatin Mission Plan 
     # If mission plan file is already specified
@@ -195,33 +191,6 @@
         print(mission_plan)
     # Otherwise query REST API servers for mission plan
     else:
-        logging.info(f"Path Planning Model: {args.model}")
-
-        # start and goal
-        start = ast.literal_eval(configs['start'])
-        goal = ast.literal_eval(configs['goal'])
-        obstacles = ast.literal_eval(configs['obstacles'])
-
-        if args.model == "DQN":
-            # Request DQN mission plan
-            mission_plan = call_DQN_API(start, goal).splitlines()
-            #[print(wp) for wp in mission_plan]
-        elif args.model == "RRT":
-            # Request RRT mission plan
-            mission_plan = call_rrt_endpoint(start, goal, obstacles)
-            #[print(wp) for wp in mission_plan]
-        elif args.model == "ASTAR":
-            # Request A* mission plan
-=======
-
-    # Obatin Mission Plan 
-    # If mission plan file is already specified
-    if args.mission: 
-        mission_plan = sitl.read_mission_file(args.mission)
-        logging.info(f"Mission File: {args.mission}")
-        print(mission_plan)
-    # Otherwise query REST API servers for mission plan
-    else:
         # start and goal
         start = ast.literal_eval(configs['start'])
         goal = ast.literal_eval(configs['goal'])
@@ -239,7 +208,6 @@
         elif args.model == "RRT":  # Request RRT mission plan
             mission_plan = call_rrt_endpoint(start, goal, obstacles)
         elif args.model == "ASTAR":  # Request A* mission plan
->>>>>>> ed86116d
             print("Sorry! A* Algorithm NOT implemented yet")
             # mission_plan = call_astar_endpoint(start, goal, obstacles)
         else:
@@ -251,30 +219,24 @@
         end_time = time.time()
         execution_time = end_time - start_time
         logging.info(f"{args.model} Mission Plan Generated in {execution_time:.3f} sec")
-        # [print(wp) for wp in mission_plan]
+
+        # Print out mission
+        [print(wp) for wp in mission_plan]
 
     # Execute and Time the Mission
     start_time = time.time()
     sitl.run_mission(connection_string, mission_plan)
-
-    # Display time used to generate Mission Plan
-    end_time = time.time()
-    execution_time = end_time - start_time
-<<<<<<< HEAD
-    logging.info(f"Mission Plan Generated in {execution_time:.3f} sec using {args.model}")
-
-    # Execute and Time the Mission
-    start_time = time.time()
-    sitl.run_mission(connection_string, mission_plan)
-=======
-    logging.info(f"{args.model} Mission Executed in {execution_time:.3f} sec")
->>>>>>> ed86116d
 
     # Display time used to generate Mission Plan
     end_time = time.time()
     execution_time = end_time - start_time
     logging.info(f"{args.model} Mission Executed in {execution_time:.3f} sec")
 
+    # Display time used to generate Mission Plan
+    end_time = time.time()
+    execution_time = end_time - start_time
+    logging.info(f"{args.model} Mission Executed in {execution_time:.3f} sec")
+
 
 if __name__ == '__main__':
     main()