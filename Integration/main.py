import requests
import os
import sys
import ast
import time
import argparse
import pymavlink_SITL as sitl
import logging

# Add the RRT to the sys.path
sys.path.append(os.path.abspath('../RRT'))

# Now you can import your module
import path_planning_utils as ppu

# Set up basic configuration for logging
logging.basicConfig(level=logging.DEBUG, filename='sar_drone.log', filemode='w',
                    format='%(name)s - %(levelname)s - %(message)s')


# read in config file
def read_config_file(config_file_path: str) -> dict:
    # check to see if file exist
    if os.path.exists(config_file_path):
        config_data = {}

        # read in config
        with open(config_file_path, 'r') as file:
            for line in file:
                line = line.strip()
                if line and not line.startswith('#'):  # ignore comments
                    key, value = line.split('=', 1)
                    config_data[key] = value

        # logging.info(f"Config File: {config_data}")
        return config_data
    else:
        logging.warning(f"Configuration file {config_file_path} does not exist.")


# Flask API preparation
def set_start(start: tuple, goal: tuple) -> None:
    """
    Set the start and goal positions for the mission.

    Sends a request to the server API to assign the start and goal
    positions for the mission. Prints a success message if the request is
    successful; otherwise, prints an error message.

    Parameters:
    - start (tuple): Tuple containing the start position coordinates
                     (lat, lon, alt).
    - goal (tuple): Tuple containing the goal position coordinates
                    (lat, lon, alt).
    """
    logging.debug(f"DQN Start from: {start}")
    logging.debug(f"DQN Go to: {goal}")

    # Construct the URL with start and goal parameters
    #extension = '/assign-start-goal?start={}_{}_{}&goal={}_{}_{}'
    extension = '/v1/pathplan/dqn/assign-start-goal?start={}_{}_{}&goal={}_{}_{}'
    url = configs['api_server'] + ":" + configs['DQN_port'] + extension.format(*start, *goal)
    logging.debug(f"Main DQN Request: {url}")

    # Send a GET request to the server API
    response = requests.get(url)
    # Check the response status code
    if response.status_code == 200:
        logging.info("Set start successfully!")
    else:
        logging.info("Error while tryig to start!")


# Request path from DQN server API
def get_path_from_api() -> str:
    """
    Retrieve the path information from the API endpoint.

    Makes a GET request to the server API to retrieve the path information.
    Returns the path content if the request is successful; otherwise, prints
    an error message and returns None.

    Returns:
    - str: Path content retrieved from the API.
    """
    # Make a GET request to the API endpoint
    # end_point = '/get-path'
    end_point = '/v1/pathplan/dqn/get-path'
    response = requests.get(configs['api_server'] + ":" + configs['DQN_port'] + end_point)

    # Check if the request was successful (status code 200)
    if response.status_code == 201:
        # Extract the path content from the response
        path_content = response.text
        return path_content
    else:
        # Handle any errors or unexpected status codes
        logging.error('DQN Path Request Failed! Error Code:', response.status_code)
        return None


# Call the DQN Flask API
def call_DQN_API(start, goal):
    # Call the DQN
    set_start(start, goal)
    # Call the function to get path content from the API
    path_content = get_path_from_api()
    # Check if path content was retrieved successfully
    if path_content is not None:
        return path_content
    else:
        logging.error('Failed to retrieve DQN path.')
        raise Exception('DQN path planning failed!')


# Call the A* FastAPI
def call_astar_endpoint(start, goal, obstacles):
    url = configs['api_server'] + ":" + configs['Astar_port'] + '/astar'
    payload = {
        'start': start,
        'goal': goal,
        'obstacles': obstacles,
    }
    logging.info(f"A* API: {url}")
    logging.info(f"A* Request: {payload}")

    response = requests.post(url, json=payload)
    if response.status_code == 200:
        logging.info("A* mission received OK")
        return response.json()
    else:
        logging.error("A* Route Request Failed! Status Code:", response.status_code)
        raise Exception('A* path planning failed!')


def call_rrt_endpoint(start, goal, obstacles):
<<<<<<< HEAD
    # construct REST API call
    end_point = '/rrt'
    url = configs['api_server'] + ":" + configs['RRT_port'] + end_point
=======
    url = configs['api_server'] + ":" + configs['RRT_port'] + '/rrt'
>>>>>>> 544e2c1e
    payload = {
        'start': start,
        'goal': goal,
        'obstacles': obstacles
    }

    # test KrakenD REST API
    end_point = '/v1/pathplan/rrt'
    RRT_port = '8008'
    url = configs['api_server'] + ":" + RRT_port + end_point
    payload = {
        'start': start,
        'goal': goal,
        'obstacles': obstacles
    }

    logging.info(f"RRT API: {url}")
    logging.info(f"RRT Request: {payload}")

    response = requests.post(url, json=payload)
    if response.status_code == 200:
        logging.info("RRT mission plan received OK")
        return response.json()
    else:
        logging.error("RRT Route Request Failed! Status Code:", response.status_code)
        raise Exception('RRT path planning failed!')


# main module for the SAR drone program
def main():
    """
    Main function get path from DQN Network, A* algorithm and RRT algorithm

    Retrieves start and goal coordinates from command-line arguments or uses
    default values. It then calls API to get mission plans and execute it.
    """

    # Read Config File
    global configs
    configs = read_config_file("config.sar_drone")

    # Parse command line arguments
    parser = argparse.ArgumentParser(description='commands')

    # Optionally specify connection string
    parser.add_argument('--connect')

    # use mission file or REST API mission query, but not both
    cmd_group = parser.add_mutually_exclusive_group(required=True)
    cmd_group.add_argument('--mission')
    cmd_group.add_argument('--model')

    args = parser.parse_args()

    # connetion string
    if not args.connect:
        connection_string = configs["transport"] + ":" + configs["sim_server"] + ":" + configs["sim_port"]
    else:
        connection_string = args.connect

    logging.info(f"Connection String: {connection_string}")

    # Obatin Mission Plan 
    # If mission plan file is already specified
    if args.mission: 
        mission_plan = sitl.read_mission_file(args.mission)
        logging.info(f"Mission File: {args.mission}")
        print(mission_plan)
    # Otherwise query REST API servers for mission plan
    else:
        # start and goal
        start = ast.literal_eval(configs['start'])
        goal = ast.literal_eval(configs['goal'])
        obstacles = ast.literal_eval(configs['obstacles'])

        # Diagnostic info
        logging.info(f"Goal is {ppu.llh_to_meters(start, goal)[1]:.3f} meters from start")
        logging.info(f"Path Planning Model: {args.model}")

        # Time the mission planning algorithms
        start_time = time.time()
        local_time = time.localtime(start_time)
        print(f"{time.strftime('%Y-%m-%d %H:%M:%S', local_time)}: Path Planning Requested {args.model}")

        if args.model == "DQN":  # Request DQN mission plan
            mission_plan = call_DQN_API(start, goal).splitlines()
        elif args.model == "RRT":  # Request RRT mission plan
            mission_plan = call_rrt_endpoint(start, goal, obstacles)
        elif args.model == "ASTAR":  # Request A* mission plan
            # mission_plan = call_astar_endpoint(start, goal, obstacles)
            print("Sorry! A* Algorithm NOT implemented yet")
            logging.error(f"ERROR: Unsupported Path Planning Type {args.model}")
            raise Exception('Path planning type not supported')
        else:
            print(f"ERROR: Unknown Path Planning Type {args.model}")
            logging.error(f"ERROR: Unknown Path Planning Type {args.model}")
            raise Exception('Path planning type not supported')

        # Display time used to generate Mission Plan
        end_time = time.time()
        execution_time = end_time - start_time
        logging.info(f"{args.model} Mission Plan Generated in {execution_time:.3f} sec")

        # Print out mission
        [print(wp) for wp in mission_plan]

    # Execute and Time the Mission
    start_time = time.time()
    sitl.run_mission(connection_string, mission_plan)

    # Display time used to generate Mission Plan
    end_time = time.time()
    execution_time = end_time - start_time
    logging.info(f"{args.model} Mission Executed in {execution_time:.3f} sec")

    # Display time used to generate Mission Plan
    end_time = time.time()
    execution_time = end_time - start_time
    logging.info(f"{args.model} Mission Executed in {execution_time:.3f} sec")


if __name__ == '__main__':
    main()<|MERGE_RESOLUTION|>--- conflicted
+++ resolved
@@ -134,13 +134,9 @@
 
 
 def call_rrt_endpoint(start, goal, obstacles):
-<<<<<<< HEAD
     # construct REST API call
     end_point = '/rrt'
     url = configs['api_server'] + ":" + configs['RRT_port'] + end_point
-=======
-    url = configs['api_server'] + ":" + configs['RRT_port'] + '/rrt'
->>>>>>> 544e2c1e
     payload = {
         'start': start,
         'goal': goal,
@@ -203,9 +199,9 @@
 
     logging.info(f"Connection String: {connection_string}")
 
-    # Obatin Mission Plan 
+    # Obatin Mission Plan
     # If mission plan file is already specified
-    if args.mission: 
+    if args.mission:
         mission_plan = sitl.read_mission_file(args.mission)
         logging.info(f"Mission File: {args.mission}")
         print(mission_plan)
